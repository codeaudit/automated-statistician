--- conflicted
+++ resolved
@@ -58,11 +58,6 @@
         if len(self.performance) > 0:
             self.bo.fit(self.hyperparameters, self.performance)
 
-<<<<<<< HEAD
-        # fit GP and predict
-        self.gp.fit(self.hyperparameters, self.performance)
-        perf_pred, var = self.gp.np_predict(hp)
-=======
     def belief(self):
         """
         Get the univariate belief distribution of the performance
@@ -73,12 +68,11 @@
             # TODO: with noise?
             hp = np.float32([[0.5 for _ in xrange(self.model.NUM_HYPERPARAMETERS)]])
             return hp, 1., np.sqrt(np.sqrt(0.1))
->>>>>>> 68dd1aaa
 
         # select slice at max of acquisition function
         hp, perf, acq = self.bo.select()
         std = (acq - perf) / 2.  # assuming UCB acquisition function
-        # perf, var = (self.gp.sess.run(tv) for tv in self.gp.pred ict(hp))
+        perf, var = self.gp.np_predict(hp)
 
         return hp, perf, std
 
